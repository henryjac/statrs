--- conflicted
+++ resolved
@@ -25,11 +25,7 @@
 nalgebra = { version = "0.32", features = ["rand"] }
 approx = "0.5.0"
 num-traits = "0.2.14"
-<<<<<<< HEAD
-lazy_static = "1.4.0"
 primes = "0.3.0"
-=======
->>>>>>> d29d020f
 
 [dev-dependencies]
 criterion = "0.3.3"
